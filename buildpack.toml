--- conflicted
+++ resolved
@@ -60,17 +60,12 @@
     name = "Apache Maven"
     sha256 = "2cdc9c519427bb20fdc25bef5a9063b790e4abd930e7b14b4e9f4863d6f9f13c"
     stacks = ["io.buildpacks.stacks.bionic", "io.paketo.stacks.tiny", "*"]
-<<<<<<< HEAD
     uri = "https://repo1.maven.org/maven2/org/apache/maven/apache-maven/3.8.4/apache-maven-3.8.4-bin.tar.gz"
     version = "3.8.4"
-=======
-    uri = "https://repo1.maven.org/maven2/org/apache/maven/apache-maven/3.8.3/apache-maven-3.8.3-bin.tar.gz"
-    version = "3.8.3"
-    purl = "pkg:generic/apache-maven@3.8.3"
+    purl = "pkg:generic/apache-maven@3.8.4"
     cpes = [
-      "cpe:2.3:a:apache:maven:3.8.3:*:*:*:*:*:*:*"
+      "cpe:2.3:a:apache:maven:3.8.4:*:*:*:*:*:*:*"
     ]
->>>>>>> d23e9699
 
     [[metadata.dependencies.licenses]]
       type = "Apache-2.0"
